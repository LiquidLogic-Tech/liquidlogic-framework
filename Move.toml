--- conflicted
+++ resolved
@@ -1,17 +1,12 @@
 [package]
 name = "LiquidlogicFramework"
-<<<<<<< HEAD
-edition = "2024.beta" # edition = "legacy" to use legacy (pre-2024) Move
-published-at = "0x8534672324e35fcc1a68f9331649a562b372ad3137990b4052f473e4e0b67dfa"
-=======
 edition = "2024.beta"                                                               # edition = "legacy" to use legacy (pre-2024) Move
-published-at = "0xd2b2de20b6744388545eec928259eeed351cd6b347963ad569c68a7272a04b35"
->>>>>>> 3d2aac59
+published-at = "0x5d844d5975f82e067a597b145dca0e39434462d09c03d63f05ad74633b96f634"
 # license = ""           # e.g., "MIT", "GPL", "Apache 2.0"
 # authors = ["..."]      # e.g., ["Joe Smith (joesmith@noemail.com)", "John Snow (johnsnow@noemail.com)"]
 
 [dependencies]
-Sui = { git = "https://github.com/MystenLabs/sui.git", subdir = "crates/sui-framework/packages/sui-framework", rev = "framework/testnet" }
+Sui = { git = "https://github.com/MystenLabs/sui.git", subdir = "crates/sui-framework/packages/sui-framework", rev = "framework/mainnet" }
 
 # For remote import, use the `{ git = "...", subdir = "...", rev = "..." }`.
 # Revision can be a branch, a tag, and a commit hash.
@@ -25,11 +20,8 @@
 # Override = { local = "../conflicting/version", override = true }
 
 [addresses]
-<<<<<<< HEAD
-liquidlogic_framework = "0x8534672324e35fcc1a68f9331649a562b372ad3137990b4052f473e4e0b67dfa"
-=======
-liquidlogic_framework = "0xa90218c8ec02c619b2b4db3e3d32cfeb5c1cf762879ef75bae9f27020751d0f8"
->>>>>>> 3d2aac59
+# liquidlogic_framework = "0x0"
+liquidlogic_framework = "0x5d844d5975f82e067a597b145dca0e39434462d09c03d63f05ad74633b96f634"
 
 # Named addresses will be accessible in Move as `@name`. They're also exported:
 # for example, `std = "0x1"` is exported by the Standard Library.
